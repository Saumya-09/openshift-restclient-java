--- conflicted
+++ resolved
@@ -10,15 +10,12 @@
  ******************************************************************************/
 package com.openshift.internal.client.httpclient;
 
-<<<<<<< HEAD
 import java.io.IOException;
 import java.io.OutputStream;
 import java.util.List;
+import java.util.Map;
 
 import com.openshift.internal.client.RequestParameter;
-=======
-import java.util.Map;
->>>>>>> 47967908
 
 /**
  * @author Andre Dietisheim
@@ -27,13 +24,11 @@
 
 	public String getType();
 	
-<<<<<<< HEAD
 	public void write(RequestParameter[] parameters, OutputStream out) throws IOException;
 
 	public void write(String name, String value, OutputStream out) throws IOException;
-=======
-	public String encodeParameters(Map<String, Object> parameters) throws EncodingException;
->>>>>>> 47967908
 	
 	public void write(String name, List<String> values, OutputStream out) throws IOException;
+
+	public void write(String name, Map<String, String> values, OutputStream out) throws IOException;
 }